--- conflicted
+++ resolved
@@ -38,28 +38,14 @@
  * line and possibly different program but the migration should not be visible to the user.
  */
 public class SourceLine {
-<<<<<<< HEAD
-    private String content;
-    private int lineNumber;
-=======
     private final String filename;
     private final int lineNumber;
     private String content;
->>>>>>> e7b2eb88
     private final List<Token> tokens;
 
     /**
      * SourceLine constructor.
      *
-<<<<<<< HEAD
-     * @param content    The source code itself.
-     * @param lineNumber The line number within that program where source appears.
-     * @param tokens
-     */
-    public SourceLine(String content, int lineNumber, List<Token> tokens) {
-        this.content = content;
-        this.lineNumber = lineNumber;
-=======
      * @param filename   The name of the file containing the source program.
      * @param lineNumber The line number within the source program.
      * @param content    The raw source code of the line.
@@ -69,38 +55,10 @@
         this.filename = filename;
         this.lineNumber = lineNumber;
         this.content = content;
->>>>>>> e7b2eb88
         this.tokens = tokens;
     }
 
     /**
-<<<<<<< HEAD
-     * Retrieve source statement itself.
-     *
-     * @return Source statement as String.
-     */
-    public String getContent() {
-        return this.content;
-    }
-
-    public void setContent(String content) {
-        this.content = content;
-    }
-
-    /**
-     * Retrieve line number of source statement.
-     *
-     * @return Line number of source statement.
-     */
-    public int getLineNumber() {
-        return this.lineNumber;
-    }
-
-    public void setLineNumber(int lineNumber) {
-        this.lineNumber = lineNumber;
-    }
-
-=======
      * Retrieve the name of the file containing the source program.
      *
      * @return The source filename.
@@ -136,7 +94,6 @@
      *
      * @return The token list.
      */
->>>>>>> e7b2eb88
     public List<Token> getTokens() {
         return this.tokens;
     }
