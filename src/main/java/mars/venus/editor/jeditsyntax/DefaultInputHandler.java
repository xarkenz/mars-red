/*
 * DefaultInputHandler.java - Default implementation of an input handler
 * Copyright (C) 1999 Slava Pestov
 *
 * You may use and modify this package for any purpose. Redistribution is
 * permitted, in both source and binary form, provided that this notice
 * remains intact in all source distributions of this package.
 */

package mars.venus.editor.jeditsyntax;

import mars.Application;

import javax.swing.*;
import java.awt.*;
import java.awt.event.ActionListener;
import java.awt.event.InputEvent;
import java.awt.event.KeyEvent;
import java.util.HashMap;
import java.util.StringTokenizer;

/**
 * The default input handler. It maps sequences of keystrokes into actions
 * and inserts key typed events into the text area.
 *
 * @author Slava Pestov
 * @version $Id: DefaultInputHandler.java,v 1.18 1999/12/13 03:40:30 sp Exp $
 */
public class DefaultInputHandler extends InputHandler {
    private final HashMap<KeyStroke, Object> bindings;
    private HashMap<KeyStroke, Object> currentBindings;

    /**
     * Create a new input handler with no key bindings defined.
     */
    public DefaultInputHandler() {
        bindings = currentBindings = new HashMap<>();
    }

    private DefaultInputHandler(DefaultInputHandler copy) {
        bindings = currentBindings = copy.bindings;
    }

    /**
     * Set up the default key bindings.
     */
    @Override
    public void addDefaultKeyBindings() {
        addKeyBinding("BACK_SPACE", BACKSPACE);
        addKeyBinding("C+BACK_SPACE", BACKSPACE_WORD);
        addKeyBinding("DELETE", DELETE);
        addKeyBinding("C+DELETE", DELETE_WORD);

        addKeyBinding("ENTER", INSERT_BREAK);
        addKeyBinding("TAB", INSERT_TAB);

        addKeyBinding("INSERT", OVERWRITE);
        addKeyBinding("C+\\", TOGGLE_RECT);

        addKeyBinding("HOME", HOME);
        addKeyBinding("END", END);
        addKeyBinding("C+A", SELECT_ALL);
        addKeyBinding("S+HOME", SELECT_HOME);
        addKeyBinding("S+END", SELECT_END);
        addKeyBinding("C+HOME", DOCUMENT_HOME);
        addKeyBinding("C+END", DOCUMENT_END);
        addKeyBinding("CS+HOME", SELECT_DOC_HOME);
        addKeyBinding("CS+END", SELECT_DOC_END);

        addKeyBinding("PAGE_UP", PREV_PAGE);
        addKeyBinding("PAGE_DOWN", NEXT_PAGE);
        addKeyBinding("S+PAGE_UP", SELECT_PREV_PAGE);
        addKeyBinding("S+PAGE_DOWN", SELECT_NEXT_PAGE);

        addKeyBinding("LEFT", PREV_CHAR);
        addKeyBinding("S+LEFT", SELECT_PREV_CHAR);
        addKeyBinding("C+LEFT", PREV_WORD);
        addKeyBinding("CS+LEFT", SELECT_PREV_WORD);
        addKeyBinding("RIGHT", NEXT_CHAR);
        addKeyBinding("S+RIGHT", SELECT_NEXT_CHAR);
        addKeyBinding("C+RIGHT", NEXT_WORD);
        addKeyBinding("CS+RIGHT", SELECT_NEXT_WORD);
        addKeyBinding("UP", PREV_LINE);
        addKeyBinding("S+UP", SELECT_PREV_LINE);
        addKeyBinding("DOWN", NEXT_LINE);
        addKeyBinding("S+DOWN", SELECT_NEXT_LINE);

        // No one uses Ctrl+Enter for repeat mode
//        addKeyBinding("C+ENTER", REPEAT);

        addKeyBinding("CS+ENTER", NEW_LINE_BEFORE);
        addKeyBinding("C+ENTER", NEW_LINE_AFTER);
        addKeyBinding("A+UP", MOVE_LINE_UP);
        addKeyBinding("A+DOWN", MOVE_LINE_DOWN);
        addKeyBinding("C+[", INDENT_LEFT);
        addKeyBinding("C+]", INDENT_RIGHT);

        // Clipboard
        addKeyBinding("C+C", CLIP_COPY);
        addKeyBinding("C+V", CLIP_PASTE);
        addKeyBinding("C+X", CLIP_CUT);
    }

    /**
     * Adds a key binding to this input handler. The key binding is
     * a list of white space separated key strokes of the form
     * <i>[modifiers+]key</i> where modifier is C for Control, A for Alt,
     * or S for Shift, and key is either a character (a-z) or a field
     * name in the KeyEvent class prefixed with VK_ (e.g., BACK_SPACE)
     *
     * @param keyBinding The key binding
     * @param action     The action
     */
    @Override
    @SuppressWarnings("unchecked")
    public void addKeyBinding(String keyBinding, ActionListener action) {
        HashMap<KeyStroke, Object> current = bindings;

        StringTokenizer st = new StringTokenizer(keyBinding);
        while (st.hasMoreTokens()) {
            KeyStroke keyStroke = parseKeyStroke(st.nextToken());
            if (keyStroke == null) {
                return;
            }

            if (st.hasMoreTokens()) {
                Object o = current.get(keyStroke);
<<<<<<< HEAD
                if (o instanceof HashMap) {
                    current = (HashMap) o;
                }
                else {
                    o = new HashMap();
                    current.put(keyStroke, o);
                    current = (HashMap) o;
=======
                if (!(o instanceof Hashtable)) {
                    o = new Hashtable<>();
                    current.put(keyStroke, o);
>>>>>>> bf015789
                }
                current = (Hashtable<KeyStroke, Object>) o;
            }
            else {
                current.put(keyStroke, action);
            }
        }
    }

    /**
     * Removes a key binding from this input handler. This is not yet
     * implemented.
     *
     * @param keyBinding The key binding
     */
    @Override
    public void removeKeyBinding(String keyBinding) {
        throw new InternalError("Not yet implemented");
    }

    /**
     * Removes all key bindings from this input handler.
     */
    @Override
    public void removeAllKeyBindings() {
        bindings.clear();
    }

    /**
     * Returns a copy of this input handler that shares the same
     * key bindings. Setting key bindings in the copy will also
     * set them in the original.
     */
    @Override
    public InputHandler copy() {
        return new DefaultInputHandler(this);
    }

    /**
     * Handle a key pressed event. This will look up the binding for
     * the key stroke and execute it.
     */
    @Override
    @SuppressWarnings("unchecked")
    public void keyPressed(KeyEvent evt) {
        int keyCode = evt.getKeyCode();
        int modifiers = evt.getModifiersEx();
        if (keyCode == KeyEvent.VK_CONTROL || keyCode == KeyEvent.VK_SHIFT || keyCode == KeyEvent.VK_ALT || keyCode == KeyEvent.VK_META) {
            return;
        }

        if ((modifiers & ~KeyEvent.SHIFT_DOWN_MASK) != 0 || evt.isActionKey() || keyCode == KeyEvent.VK_BACK_SPACE || keyCode == KeyEvent.VK_DELETE || keyCode == KeyEvent.VK_ENTER || keyCode == KeyEvent.VK_TAB || keyCode == KeyEvent.VK_ESCAPE) {
            if (grabAction != null) {
                handleGrabAction(evt);
                return;
            }

            KeyStroke keyStroke = KeyStroke.getKeyStroke(keyCode, modifiers);
            Object o = currentBindings.get(keyStroke);

            if (o == null) {
                // Don't beep if the user presses some
                // key we don't know about unless a
                // prefix is active. Otherwise it will
                // beep when caps lock is pressed, etc.
                if (currentBindings != bindings) {
                    Toolkit.getDefaultToolkit().beep();
                    // F10 should be passed on, but C+e F10
                    // shouldn't
                    repeatCount = 0;
                    repeat = false;
                    evt.consume();
                }
                currentBindings = bindings;
                // No binding for this keyStroke, pass it to menu
                // (mnemonic, accelerator).  DPS 4-may-2010
                Application.getGUI().getJMenuBar().dispatchEvent(evt);
                evt.consume();
            }
            else if (o instanceof ActionListener) {
                currentBindings = bindings;
                executeAction(((ActionListener) o), evt.getSource(), null);

                evt.consume();
            }
<<<<<<< HEAD
            else if (o instanceof HashMap) {
                currentBindings = (HashMap) o;
=======
            else if (o instanceof Hashtable) {
                currentBindings = (Hashtable<KeyStroke, Object>) o;
>>>>>>> bf015789
                evt.consume();
            }
        }
    }

    /**
     * Handle a key typed event. This inserts the key into the text area.
     */
    @Override
    @SuppressWarnings("unchecked")
    public void keyTyped(KeyEvent evt) {
        int modifiers = evt.getModifiersEx();
        char c = evt.getKeyChar();
        // This IF statement needed to prevent Macintosh shortcut keyChar from
        // being echoed to the text area.  E.g. Command-s, for Save, will echo
        // the 's' character unless filtered out here.  Command modifier
        // matches KeyEvent.META_MASK.   DPS 30-Nov-2010
        if ((modifiers & KeyEvent.META_DOWN_MASK) != 0) {
            return;
        }
        // DPS 9-Jan-2013.  Umberto Villano from Italy describes Alt combinations
        // not working on Italian Mac keyboards, where # requires Alt (Option).
        // This is preventing him from writing comments.  Similar complaint from
        // Joachim Parrow in Sweden, only for the $ character.  Villano pointed
        // me to this method.  Plus a Google search on "jeditsyntax alt key"
        // (without quotes) took me to
        // http://compgroups.net/comp.lang.java.programmer/option-key-in-jedit-syntax-package/1068227
        // which says to comment out the second condition in this IF statement:
        // if(c != KeyEvent.CHAR_UNDEFINED && (modifiers & KeyEvent.ALT_MASK) == 0)
        // So let's give it a try!
        // (...later) Bummer, it results in keystroke echoed into editing area when I use Alt
        // combination for shortcut menu access (e.g. Alt+f to open the File menu).
        //
        // Torsten Maehne: This is a shortcoming of the menu
        // shortcuts handling in the jedit component: It assumes that
        // modifier keys are the same across all platforms. However,
        // the menu shortcut keymask varies between OS X and
        // Windows/Linux, it is Cmd + <key> instead of Alt +
        // <key>. The "Java Development Guide for Mac" explicitly
        // discusses the issue in:
        // <https://developer.apple.com/library/mac/#documentation/Java/Conceptual/Java14Development/07-NativePlatformIntegration/NativePlatformIntegration.html#//apple_ref/doc/uid/TP40001909-211884-TPXREF130>
        //
        // As jedit always considers Alt + <key> as a keyboard
        // shortcut, they block their output in the editor, which
        // prevents the entry of special characters on OS X that uses
        // Alt + <key> for this purpose instead of AltGr + <key>, as
        // on Windows or Linux.
        //
        // For the latest jedit version (5.0.0), the menu
        // accelerators don't work on OS X, at least the special
        // characters can be entered using Alt + <key>. The issue is
        // still open, but there seems to be progress:
        //
        // http://sourceforge.net/tracker/index.php?func=detail&aid=3558572&group_id=588&atid=300588
        // http://sourceforge.net/tracker/?func=detail&atid=300588&aid=3604532&group_id=588
        //
        // Until this is resolved upstream, don't ignore characters
        // on OS X, which have been entered with the ALT modifier:
        if (c != KeyEvent.CHAR_UNDEFINED && (((modifiers & KeyEvent.ALT_DOWN_MASK) == 0) || System.getProperty("os.name").contains("OS X"))) {
            if (c >= 0x20 && c != 0x7f) {
                KeyStroke keyStroke = KeyStroke.getKeyStroke(Character.toUpperCase(c));
                Object o = currentBindings.get(keyStroke);

<<<<<<< HEAD
                if (o instanceof HashMap) {
                    currentBindings = (HashMap) o;
=======
                if (o instanceof Hashtable) {
                    currentBindings = (Hashtable<KeyStroke, Object>) o;
>>>>>>> bf015789
                    return;
                }
                else if (o instanceof ActionListener) {
                    currentBindings = bindings;
                    executeAction((ActionListener) o, evt.getSource(), String.valueOf(c));
                    return;
                }

                currentBindings = bindings;

                if (grabAction != null) {
                    handleGrabAction(evt);
                    return;
                }

                // 0-9 adds another 'digit' to the repeat number
                if (repeat && Character.isDigit(c)) {
                    repeatCount *= 10;
                    repeatCount += (c - '0');
                    return;
                }
                executeAction(INSERT_CHAR, evt.getSource(), String.valueOf(evt.getKeyChar()));
                repeatCount = 0;
                repeat = false;
            }
        }
    }

    /**
     * Converts a string to a keystroke. The string should be of the
     * form <i>modifiers</i>+<i>shortcut</i> where <i>modifiers</i>
     * is any combination of A for Alt, C for Control, S for Shift
     * or M for Meta, and <i>shortcut</i> is either a single character,
     * or a keycode name from the <code>KeyEvent</code> class, without
     * the <code>VK_</code> prefix.
     *
     * @param keyStroke A string description of the key stroke
     */
    public static KeyStroke parseKeyStroke(String keyStroke) {
        if (keyStroke == null) {
            return null;
        }
        int modifiers = 0;
        int index = keyStroke.indexOf('+');
        if (index != -1) {
            for (int i = 0; i < index; i++) {
                switch (Character.toUpperCase(keyStroke.charAt(i))) {
                    case 'A':
                        modifiers |= InputEvent.ALT_DOWN_MASK;
                        break;
                    case 'C':
                        modifiers |= InputEvent.CTRL_DOWN_MASK;
                        break;
                    case 'M':
                        modifiers |= InputEvent.META_DOWN_MASK;
                        break;
                    case 'S':
                        modifiers |= InputEvent.SHIFT_DOWN_MASK;
                        break;
                }
            }
        }
        String key = keyStroke.substring(index + 1);
        if (key.length() == 1) {
            char ch = Character.toUpperCase(key.charAt(0));
            if (modifiers == 0) {
                return KeyStroke.getKeyStroke(ch);
            }
            else {
                return KeyStroke.getKeyStroke(ch, modifiers);
            }
        }
        else if (key.isEmpty()) {
            System.err.println("Invalid key stroke: " + keyStroke);
            return null;
        }
        else {
            int ch;

            try {
                ch = KeyEvent.class.getField("VK_".concat(key)).getInt(null);
            }
            catch (Exception e) {
                System.err.println("Invalid key stroke: " + keyStroke);
                return null;
            }

            return KeyStroke.getKeyStroke(ch, modifiers);
        }
    }
}<|MERGE_RESOLUTION|>--- conflicted
+++ resolved
@@ -125,21 +125,11 @@
 
             if (st.hasMoreTokens()) {
                 Object o = current.get(keyStroke);
-<<<<<<< HEAD
-                if (o instanceof HashMap) {
-                    current = (HashMap) o;
-                }
-                else {
-                    o = new HashMap();
+                if (!(o instanceof HashMap)) {
+                    o = new HashMap<>();
                     current.put(keyStroke, o);
-                    current = (HashMap) o;
-=======
-                if (!(o instanceof Hashtable)) {
-                    o = new Hashtable<>();
-                    current.put(keyStroke, o);
->>>>>>> bf015789
-                }
-                current = (Hashtable<KeyStroke, Object>) o;
+                }
+                current = (HashMap<KeyStroke, Object>) o;
             }
             else {
                 current.put(keyStroke, action);
@@ -223,13 +213,8 @@
 
                 evt.consume();
             }
-<<<<<<< HEAD
             else if (o instanceof HashMap) {
-                currentBindings = (HashMap) o;
-=======
-            else if (o instanceof Hashtable) {
-                currentBindings = (Hashtable<KeyStroke, Object>) o;
->>>>>>> bf015789
+                currentBindings = (HashMap<KeyStroke, Object>) o;
                 evt.consume();
             }
         }
@@ -293,13 +278,8 @@
                 KeyStroke keyStroke = KeyStroke.getKeyStroke(Character.toUpperCase(c));
                 Object o = currentBindings.get(keyStroke);
 
-<<<<<<< HEAD
                 if (o instanceof HashMap) {
-                    currentBindings = (HashMap) o;
-=======
-                if (o instanceof Hashtable) {
-                    currentBindings = (Hashtable<KeyStroke, Object>) o;
->>>>>>> bf015789
+                    currentBindings = (HashMap<KeyStroke, Object>) o;
                     return;
                 }
                 else if (o instanceof ActionListener) {
